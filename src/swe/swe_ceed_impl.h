

#ifndef SWE_OPERATORS_IMPL_H
#define SWE_OPERATORS_IMPL_H

#include "swe_ceed.h"
#include "math.h"
#ifndef RDY_TINY
#define RDY_TINY ((CeedScalar)1e-12)
#endif

#ifndef Square
#define Square(x) ((x) * (x))
#endif
#ifndef SafeDiv
#define SafeDiv(a, b, c, tiny) ((c) > (tiny) ? (a) / (b) : 0.0)
#endif

// we disable compiler warnings for implicitly-declared math functions known to
// the JIT compiler
#pragma GCC diagnostic push
#pragma GCC diagnostic ignored "-Wimplicit-function-declaration"

#pragma clang diagnostic push
#pragma clang diagnostic ignored "-Wimplicit-function-declaration"

// Q-function context with data attached
typedef struct SWEContext_ *SWEContext;
struct SWEContext_ {
  CeedScalar dtime;
  CeedScalar tiny_h;
  CeedScalar h_anuga_regular;
  CeedScalar gravity;
  CeedScalar xq2018_threshold;
};

struct SWEState_ {
  CeedScalar h, hu, hv;
};
typedef struct SWEState_ SWEState;

// supported Riemann solver types
#include "swe_hll_ceed_impl.h"
#include "swe_hllc_ceed_impl.h"
#include "swe_roe_ceed_impl.h"

typedef enum {
  RIEMANN_FLUX_ROE,
  RIEMANN_FLUX_HLL,
  RIEMANN_FLUX_HLLC,
} RiemannFluxType;

// The following Q functions use C99 VLA features for shaping multidimensional
// arrays, which don't have the same drawbacks as VLA allocations.
#pragma GCC diagnostic push
#pragma GCC diagnostic ignored "-Wvla"

#pragma clang diagnostic push
#pragma clang diagnostic ignored "-Wvla"

// SWE interior flux operator Q-function
CEED_QFUNCTION_HELPER int SWEFlux(void *ctx, CeedInt Q, const CeedScalar *const in[], CeedScalar *const out[], RiemannFluxType flux_type) {
  const CeedScalar(*geom)[CEED_Q_VLA]  = (const CeedScalar(*)[CEED_Q_VLA])in[0];  // sn, cn, weight_L, weight_R
  const CeedScalar(*q_L)[CEED_Q_VLA]   = (const CeedScalar(*)[CEED_Q_VLA])in[1];
  const CeedScalar(*q_R)[CEED_Q_VLA]   = (const CeedScalar(*)[CEED_Q_VLA])in[2];
  CeedScalar(*cell_L)[CEED_Q_VLA]      = (CeedScalar(*)[CEED_Q_VLA])out[0];
  (void)cell_L;
  CeedScalar(*cell_R)[CEED_Q_VLA]      = (CeedScalar(*)[CEED_Q_VLA])out[1];
  CeedScalar(*accum_flux)[CEED_Q_VLA]  = (CeedScalar(*)[CEED_Q_VLA])out[2];
  CeedScalar(*courant_num)[CEED_Q_VLA] = (CeedScalar(*)[CEED_Q_VLA])out[3];
  const SWEContext context             = (SWEContext)ctx;

  const CeedScalar dt      = context->dtime;
  (void)dt;
  const CeedScalar tiny_h  = context->tiny_h;
  const CeedScalar h_anuga = context->h_anuga_regular;
  const CeedScalar gravity = context->gravity;

  for (CeedInt i = 0; i < Q; i++) {
    SWEState   qL = {q_L[0][i], q_L[1][i], q_L[2][i]};
    SWEState   qR = {q_R[0][i], q_R[1][i], q_R[2][i]};
    CeedScalar flux[3], amax;
    if (qL.h > tiny_h || qR.h > tiny_h) {
      switch (flux_type) {
        case RIEMANN_FLUX_ROE:
          SWERiemannFlux_Roe(gravity, tiny_h, h_anuga, qL, qR, geom[0][i], geom[1][i], flux, &amax);
          break;
        case RIEMANN_FLUX_HLL:
          SWERiemannFlux_HLL(gravity, tiny_h, h_anuga, qL, qR, geom[0][i], geom[1][i], flux, &amax);
          break;
        case RIEMANN_FLUX_HLLC:
          SWERiemannFlux_HLLC(gravity, tiny_h, h_anuga, qL, qR, geom[0][i], geom[1][i], flux, &amax);
          break;
        default:
          SWERiemannFlux_Roe(gravity, tiny_h, h_anuga, qL, qR, geom[0][i], geom[1][i], flux, &amax);
          break;
      }

      for (CeedInt j = 0; j < 3; j++) {
        cell_L[j][i]     = flux[j] * geom[2][i];
        cell_R[j][i]     = flux[j] * geom[3][i];
        accum_flux[j][i] = flux[j];
      }
      courant_num[0][i] = -amax * geom[2][i] * dt;
      courant_num[1][i] = amax * geom[3][i] * dt;
    } else {
      for (CeedInt j = 0; j < 3; j++) {
        cell_L[j][i]     = 0.0;
        cell_R[j][i]     = 0.0;
        accum_flux[j][i] = 0.0;
      }
      courant_num[0][i] = 0.0;
      courant_num[1][i] = 0.0;
    }
  }
  return 0;
}

CEED_QFUNCTION(SWEFlux_Roe)(void *ctx, CeedInt Q, const CeedScalar *const in[], CeedScalar *const out[]) {
  return SWEFlux(ctx, Q, in, out, RIEMANN_FLUX_ROE);
}

// SWE boundary flux operator Q-function (Dirichlet condition)
CEED_QFUNCTION_HELPER int SWEBoundaryFlux_Dirichlet(void *ctx, CeedInt Q, const CeedScalar *const in[], CeedScalar *const out[],
                                                    RiemannFluxType flux_type) {
  const CeedScalar(*geom)[CEED_Q_VLA]  = (const CeedScalar(*)[CEED_Q_VLA])in[0];  // sn, cn, weight_L
  const CeedScalar(*q_L)[CEED_Q_VLA]   = (const CeedScalar(*)[CEED_Q_VLA])in[1];
  const CeedScalar(*q_R)[CEED_Q_VLA]   = (const CeedScalar(*)[CEED_Q_VLA])in[2];  // Dirichlet boundary values
  CeedScalar(*cell_L)[CEED_Q_VLA]      = (CeedScalar(*)[CEED_Q_VLA])out[0];
<<<<<<< HEAD
  (void)cell_L;
  CeedScalar(*accum_flux)[CEED_Q_VLA]  = (CeedScalar(*)[CEED_Q_VLA])out[1];
  (void)accum_flux;
  CeedScalar(*courant_num)[CEED_Q_VLA] = (CeedScalar(*)[CEED_Q_VLA])out[2];
  (void)courant_num;
=======
  CeedScalar(*inst_flux)[CEED_Q_VLA]   = (CeedScalar(*)[CEED_Q_VLA])out[1];
  CeedScalar(*accum_flux)[CEED_Q_VLA]  = (CeedScalar(*)[CEED_Q_VLA])out[2];
  CeedScalar(*courant_num)[CEED_Q_VLA] = (CeedScalar(*)[CEED_Q_VLA])out[3];
>>>>>>> 6b926328
  const SWEContext context             = (SWEContext)ctx;

  const CeedScalar dt      = context->dtime;
  (void)dt;
  const CeedScalar tiny_h  = context->tiny_h;
  const CeedScalar h_anuga = context->h_anuga_regular;
  const CeedScalar gravity = context->gravity;

  for (CeedInt i = 0; i < Q; i++) {
    SWEState qL = {q_L[0][i], q_L[1][i], q_L[2][i]};
    SWEState qR = {q_R[0][i], q_R[1][i], q_R[2][i]};
    if (qL.h > tiny_h || qR.h > tiny_h) {
      CeedScalar flux[3], amax;
      switch (flux_type) {
        case RIEMANN_FLUX_ROE:
          SWERiemannFlux_Roe(gravity, tiny_h, h_anuga, qL, qR, geom[0][i], geom[1][i], flux, &amax);
          break;
        case RIEMANN_FLUX_HLL:
          SWERiemannFlux_HLL(gravity, tiny_h, h_anuga, qL, qR, geom[0][i], geom[1][i], flux, &amax);
          break;
        case RIEMANN_FLUX_HLLC:
          SWERiemannFlux_HLLC(gravity, tiny_h, h_anuga, qL, qR, geom[0][i], geom[1][i], flux, &amax);
          break;
        default:
          SWERiemannFlux_Roe(gravity, tiny_h, h_anuga, qL, qR, geom[0][i], geom[1][i], flux, &amax);
          break;
      }
<<<<<<< HEAD
=======
      for (CeedInt j = 0; j < 3; j++) {
        cell_L[j][i]    = flux[j] * geom[2][i];
        inst_flux[j][i] = flux[j];
        accum_flux[j][i] += flux[j];
      }
      courant_num[0][i] = -amax * geom[2][i] * dt;
    } else {
      for (CeedInt j = 0; j < 3; j++) {
        cell_L[j][i]    = 0.0;
        inst_flux[j][i] = 0.0;
      }
      courant_num[0][i] = 0.0;
>>>>>>> 6b926328
    }
  }
  return 0;
}

CEED_QFUNCTION(SWEBoundaryFlux_Dirichlet_Roe)(void *ctx, CeedInt Q, const CeedScalar *const in[], CeedScalar *const out[]) {
  return SWEBoundaryFlux_Dirichlet(ctx, Q, in, out, RIEMANN_FLUX_ROE);
}

// SWE boundary flux operator Q-function (reflecting condition)
CEED_QFUNCTION_HELPER int SWEBoundaryFlux_Reflecting(void *ctx, CeedInt Q, const CeedScalar *const in[], CeedScalar *const out[],
                                                     RiemannFluxType flux_type) {
  const CeedScalar(*geom)[CEED_Q_VLA]  = (const CeedScalar(*)[CEED_Q_VLA])in[0];  // sn, cn, weight_L
  const CeedScalar(*q_L)[CEED_Q_VLA]   = (const CeedScalar(*)[CEED_Q_VLA])in[1];
  CeedScalar(*cell_L)[CEED_Q_VLA]      = (CeedScalar(*)[CEED_Q_VLA])out[0];
<<<<<<< HEAD
  (void)cell_L;
  CeedScalar(*courant_num)[CEED_Q_VLA] = (CeedScalar(*)[CEED_Q_VLA])out[2];
  (void)courant_num;
=======
  CeedScalar(*courant_num)[CEED_Q_VLA] = (CeedScalar(*)[CEED_Q_VLA])out[3];
>>>>>>> 6b926328
  const SWEContext context             = (SWEContext)ctx;

  const CeedScalar dt      = context->dtime;
  (void)dt;
  const CeedScalar tiny_h  = context->tiny_h;
  const CeedScalar h_anuga = context->h_anuga_regular;
  const CeedScalar gravity = context->gravity;

  for (CeedInt i = 0; i < Q; i++) {
    CeedScalar sn = geom[0][i], cn = geom[1][i];
    SWEState   qL = {q_L[0][i], q_L[1][i], q_L[2][i]};
    if (qL.h > tiny_h) {
      CeedScalar dum1 = sn * sn - cn * cn;
      CeedScalar dum2 = 2.0 * sn * cn;
      SWEState   qR   = {qL.h, qL.hu * dum1 - qL.hv * dum2, -qL.hu * dum2 - qL.hv * dum1};
      CeedScalar flux[3], amax;
      switch (flux_type) {
        case RIEMANN_FLUX_ROE:
          SWERiemannFlux_Roe(gravity, tiny_h, h_anuga, qL, qR, geom[0][i], geom[1][i], flux, &amax);
          break;
        case RIEMANN_FLUX_HLL:
          SWERiemannFlux_HLL(gravity, tiny_h, h_anuga, qL, qR, geom[0][i], geom[1][i], flux, &amax);
          break;
        case RIEMANN_FLUX_HLLC:
          SWERiemannFlux_HLLC(gravity, tiny_h, h_anuga, qL, qR, geom[0][i], geom[1][i], flux, &amax);
          break;
        default:
          SWERiemannFlux_Roe(gravity, tiny_h, h_anuga, qL, qR, geom[0][i], geom[1][i], flux, &amax);
          break;
      }
      for (CeedInt j = 0; j < 3; j++) {
        cell_L[j][i] = flux[j] * geom[2][i];
      }
      courant_num[0][i] = -amax * geom[2][i] * dt;
    } else {
      for (CeedInt j = 0; j < 3; j++) {
        cell_L[j][i] = 0.0;
      }
      courant_num[0][i] = 0.0;
    }
  }
  return 0;
}

CEED_QFUNCTION(SWEBoundaryFlux_Reflecting_Roe)(void *ctx, CeedInt Q, const CeedScalar *const in[], CeedScalar *const out[]) {
  return SWEBoundaryFlux_Reflecting(ctx, Q, in, out, RIEMANN_FLUX_ROE);
}

// SWE boundary flux operator Q-function (outflow condition)
CEED_QFUNCTION_HELPER int SWEBoundaryFlux_Outflow(void *ctx, CeedInt Q, const CeedScalar *const in[], CeedScalar *const out[],
                                                  RiemannFluxType flux_type) {
  const CeedScalar(*geom)[CEED_Q_VLA]  = (const CeedScalar(*)[CEED_Q_VLA])in[0];  // sn, cn, weight_L
  const CeedScalar(*q_L)[CEED_Q_VLA]   = (const CeedScalar(*)[CEED_Q_VLA])in[1];
  CeedScalar(*cell_L)[CEED_Q_VLA]      = (CeedScalar(*)[CEED_Q_VLA])out[0];
<<<<<<< HEAD
  (void)cell_L;
  CeedScalar(*accum_flux)[CEED_Q_VLA]  = (CeedScalar(*)[CEED_Q_VLA])out[1];
  (void)accum_flux;
  CeedScalar(*courant_num)[CEED_Q_VLA] = (CeedScalar(*)[CEED_Q_VLA])out[2];
  (void)courant_num;
=======
  CeedScalar(*inst_flux)[CEED_Q_VLA]   = (CeedScalar(*)[CEED_Q_VLA])out[1];
  CeedScalar(*accum_flux)[CEED_Q_VLA]  = (CeedScalar(*)[CEED_Q_VLA])out[2];
  CeedScalar(*courant_num)[CEED_Q_VLA] = (CeedScalar(*)[CEED_Q_VLA])out[3];
>>>>>>> 6b926328
  const SWEContext context             = (SWEContext)ctx;

  const CeedScalar dt      = context->dtime;
  (void)dt;
  const CeedScalar tiny_h  = context->tiny_h;
  const CeedScalar h_anuga = context->h_anuga_regular;
  const CeedScalar gravity = context->gravity;

  for (CeedInt i = 0; i < Q; i++) {
    CeedScalar sn = geom[0][i], cn = geom[1][i];
    SWEState   qL    = {q_L[0][i], q_L[1][i], q_L[2][i]};
    CeedScalar q     = fabs(qL.hu * cn + qL.hv * sn);
    CeedScalar hR    = pow(q * q / gravity, 1.0 / 3.0);
    CeedScalar speed = sqrt(gravity * hR);
    SWEState   qR    = {hR, hR * speed * cn, hR * speed * sn};
    if (qL.h > tiny_h || qR.h > tiny_h) {
      CeedScalar flux[3], amax;
      switch (flux_type) {
        case RIEMANN_FLUX_ROE:
          SWERiemannFlux_Roe(gravity, tiny_h, h_anuga, qL, qR, geom[0][i], geom[1][i], flux, &amax);
          break;
        case RIEMANN_FLUX_HLL:
          SWERiemannFlux_HLL(gravity, tiny_h, h_anuga, qL, qR, geom[0][i], geom[1][i], flux, &amax);
          break;
        case RIEMANN_FLUX_HLLC:
          SWERiemannFlux_HLLC(gravity, tiny_h, h_anuga, qL, qR, geom[0][i], geom[1][i], flux, &amax);
          break;
        default:
          SWERiemannFlux_Roe(gravity, tiny_h, h_anuga, qL, qR, geom[0][i], geom[1][i], flux, &amax);
          break;
      }

      for (CeedInt j = 0; j < 3; j++) {
        cell_L[j][i]    = flux[j] * geom[2][i];
        inst_flux[j][i] = flux[j];
        accum_flux[j][i] += flux[j];
      }
      courant_num[0][i] = -amax * geom[2][i] * dt;
    } else {
      for (CeedInt j = 0; j < 3; j++) {
        cell_L[j][i]    = 0.0;
        inst_flux[j][i] = 0.0;
      }
      courant_num[0][i] = 0.0;
    }
  }
  return 0;
}

CEED_QFUNCTION(SWEBoundaryFlux_Outflow_Roe)(void *ctx, CeedInt Q, const CeedScalar *const in[], CeedScalar *const out[]) {
  return SWEBoundaryFlux_Outflow(ctx, Q, in, out, RIEMANN_FLUX_ROE);
}

// SWE regional source operator Q-function
CEED_QFUNCTION(SWESourceTermSemiImplicit)(void *ctx, CeedInt Q, const CeedScalar *const in[], CeedScalar *const out[]) {
  const CeedScalar(*geom)[CEED_Q_VLA]      = (const CeedScalar(*)[CEED_Q_VLA])in[0];  // dz/dx, dz/dy
  const CeedScalar(*ext_src)[CEED_Q_VLA]   = (const CeedScalar(*)[CEED_Q_VLA])in[1];  // external source (e.g. rain rate)
  const CeedScalar(*mat_props)[CEED_Q_VLA] = (const CeedScalar(*)[CEED_Q_VLA])in[2];  // material properties
  const CeedScalar(*riemannf)[CEED_Q_VLA]  = (const CeedScalar(*)[CEED_Q_VLA])in[3];  // riemann flux
  const CeedScalar(*q)[CEED_Q_VLA]         = (const CeedScalar(*)[CEED_Q_VLA])in[4];
  CeedScalar(*cell)[CEED_Q_VLA]            = (CeedScalar(*)[CEED_Q_VLA])out[0];
  const SWEContext context                 = (SWEContext)ctx;

  const CeedScalar dt      = context->dtime;
  (void)dt;
  const CeedScalar tiny_h  = context->tiny_h;
  const CeedScalar h_anuga = context->h_anuga_regular;
  const CeedScalar gravity = context->gravity;

  for (CeedInt i = 0; i < Q; i++) {
    SWEState         state = {q[0][i], q[1][i], q[2][i]};
    const CeedScalar h     = state.h;
    const CeedScalar hu    = state.hu;
    const CeedScalar hv    = state.hv;
    const CeedScalar denom = Square(h) + Square(h_anuga);

    const CeedScalar u = SafeDiv(state.hu * h, denom, h, tiny_h);
    const CeedScalar v = SafeDiv(state.hv * h, denom, h, tiny_h);

    const CeedScalar dz_dx = geom[0][i];
    const CeedScalar dz_dy = geom[1][i];

    const CeedScalar bedx = dz_dx * gravity * h;
    const CeedScalar bedy = dz_dy * gravity * h;

    const CeedScalar Fsum_x = riemannf[1][i];
    const CeedScalar Fsum_y = riemannf[2][i];

    CeedScalar tbx = 0.0, tby = 0.0;
    if (h > tiny_h) {
      const CeedScalar mannings_n = mat_props[MATERIAL_PROPERTY_MANNINGS][i];
      const CeedScalar Cd         = gravity * Square(mannings_n) * pow(h, -1.0 / 3.0);

      const CeedScalar velocity = sqrt(Square(u) + Square(v));

      const CeedScalar tb = Cd * velocity / h;

      const CeedScalar factor = tb / (1.0 + dt * tb);

      tbx = (hu + dt * Fsum_x - dt * bedx) * factor;
      tby = (hv + dt * Fsum_y - dt * bedy) * factor;
    }

    cell[0][i] = riemannf[0][i] + ext_src[0][i];
    cell[1][i] = riemannf[1][i] - bedx - tbx + ext_src[1][i];
    cell[2][i] = riemannf[2][i] - bedy - tby + ext_src[2][i];
  }
  return 0;
}

/// @brief Adds contribution of the source-term using implicit time integration approach of:
///        Xia, Xilin, and Qiuhua Liang. "A new efficient implicit scheme for discretising the stiff
///        friction terms in the shallow water equations." Advances in water resources 117 (2018): 87-97.
///        https://www.sciencedirect.com/science/article/pii/S0309170818302124?ref=cra_js_challenge&fr=RR-1
CEED_QFUNCTION(SWESourceTermImplicitXQ2018)(void *ctx, CeedInt Q, const CeedScalar *const in[], CeedScalar *const out[]) {
  const CeedScalar(*geom)[CEED_Q_VLA]      = (const CeedScalar(*)[CEED_Q_VLA])in[0];  // dz/dx, dz/dy
  const CeedScalar(*ext_src)[CEED_Q_VLA]   = (const CeedScalar(*)[CEED_Q_VLA])in[1];  // external source (e.g. rain rate)
  const CeedScalar(*mat_props)[CEED_Q_VLA] = (const CeedScalar(*)[CEED_Q_VLA])in[2];  // material properties
  const CeedScalar(*riemannf)[CEED_Q_VLA]  = (const CeedScalar(*)[CEED_Q_VLA])in[3];  // riemann flux
  const CeedScalar(*q)[CEED_Q_VLA]         = (const CeedScalar(*)[CEED_Q_VLA])in[4];
  CeedScalar(*cell)[CEED_Q_VLA]            = (CeedScalar(*)[CEED_Q_VLA])out[0];
  const SWEContext context                 = (SWEContext)ctx;

  const CeedScalar dt               = context->dtime;
  (void)dt;
  const CeedScalar tiny_h           = context->tiny_h;
  const CeedScalar gravity          = context->gravity;
  const CeedScalar xq2018_threshold = context->xq2018_threshold;

  for (CeedInt i = 0; i < Q; i++) {
    SWEState         state = {q[0][i], q[1][i], q[2][i]};
    const CeedScalar h     = state.h;
    const CeedScalar hu    = state.hu;
    const CeedScalar hv    = state.hv;

    const CeedScalar dz_dx = geom[0][i];
    const CeedScalar dz_dy = geom[1][i];

    const CeedScalar bedx = dz_dx * gravity * h;
    const CeedScalar bedy = dz_dy * gravity * h;

    const CeedScalar Fsum_x = riemannf[1][i];
    const CeedScalar Fsum_y = riemannf[2][i];

    CeedScalar tbx = 0.0, tby = 0.0;
    if (h > tiny_h) {
      // defined in the text below equation 22 of XQ2018
      const CeedScalar Ax = Fsum_x - bedx;
      const CeedScalar Ay = Fsum_y - bedy;

      // equation 27 of XQ2018
      const CeedScalar mx = hu + Ax * dt;
      const CeedScalar my = hv + Ay * dt;

      const CeedScalar mannings_n = mat_props[MATERIAL_PROPERTY_MANNINGS][i];
      const CeedScalar lambda     = gravity * Square(mannings_n) * pow(h, -4.0 / 3.0) * pow(Square(mx / h) + Square(my / h), 0.5);

      CeedScalar qx_nplus1 = 0.0, qy_nplus1 = 0.0;

      // equation 36 and 37 of XQ2018
      if (dt * lambda < xq2018_threshold) {
        qx_nplus1 = mx;
        qy_nplus1 = my;
      } else {
        qx_nplus1 = (mx - mx * pow(1.0 + 4.0 * dt * lambda, 0.5)) / (-2.0 * dt * lambda);
        qy_nplus1 = (my - my * pow(1.0 + 4.0 * dt * lambda, 0.5)) / (-2.0 * dt * lambda);
      }

      const CeedScalar q_magnitude = pow(Square(qx_nplus1) + Square(qy_nplus1), 0.5);

      // equation 21 and 22 of XQ2018
      tbx = gravity * Square(mannings_n) * pow(h, -7.0 / 3.0) * qx_nplus1 * q_magnitude;
      tby = gravity * Square(mannings_n) * pow(h, -7.0 / 3.0) * qy_nplus1 * q_magnitude;
    }

    cell[0][i] = riemannf[0][i] + ext_src[0][i];
    cell[1][i] = riemannf[1][i] - bedx - tbx + ext_src[1][i];
    cell[2][i] = riemannf[2][i] - bedy - tby + ext_src[2][i];
  }
  return 0;
}
CEED_QFUNCTION(SWEFlux_HLL)(void *ctx, CeedInt Q, const CeedScalar *const in[], CeedScalar *const out[]) {
  return SWEFlux(ctx, Q, in, out, RIEMANN_FLUX_HLL);
}

CEED_QFUNCTION(SWEFlux_HLLC)(void *ctx, CeedInt Q, const CeedScalar *const in[], CeedScalar *const out[]) {
  return SWEFlux(ctx, Q, in, out, RIEMANN_FLUX_HLLC);
}

#pragma GCC diagnostic pop
#pragma clang diagnostic pop

#endif<|MERGE_RESOLUTION|>--- conflicted
+++ resolved
@@ -127,17 +127,11 @@
   const CeedScalar(*q_L)[CEED_Q_VLA]   = (const CeedScalar(*)[CEED_Q_VLA])in[1];
   const CeedScalar(*q_R)[CEED_Q_VLA]   = (const CeedScalar(*)[CEED_Q_VLA])in[2];  // Dirichlet boundary values
   CeedScalar(*cell_L)[CEED_Q_VLA]      = (CeedScalar(*)[CEED_Q_VLA])out[0];
-<<<<<<< HEAD
   (void)cell_L;
   CeedScalar(*accum_flux)[CEED_Q_VLA]  = (CeedScalar(*)[CEED_Q_VLA])out[1];
   (void)accum_flux;
   CeedScalar(*courant_num)[CEED_Q_VLA] = (CeedScalar(*)[CEED_Q_VLA])out[2];
   (void)courant_num;
-=======
-  CeedScalar(*inst_flux)[CEED_Q_VLA]   = (CeedScalar(*)[CEED_Q_VLA])out[1];
-  CeedScalar(*accum_flux)[CEED_Q_VLA]  = (CeedScalar(*)[CEED_Q_VLA])out[2];
-  CeedScalar(*courant_num)[CEED_Q_VLA] = (CeedScalar(*)[CEED_Q_VLA])out[3];
->>>>>>> 6b926328
   const SWEContext context             = (SWEContext)ctx;
 
   const CeedScalar dt      = context->dtime;
@@ -165,21 +159,6 @@
           SWERiemannFlux_Roe(gravity, tiny_h, h_anuga, qL, qR, geom[0][i], geom[1][i], flux, &amax);
           break;
       }
-<<<<<<< HEAD
-=======
-      for (CeedInt j = 0; j < 3; j++) {
-        cell_L[j][i]    = flux[j] * geom[2][i];
-        inst_flux[j][i] = flux[j];
-        accum_flux[j][i] += flux[j];
-      }
-      courant_num[0][i] = -amax * geom[2][i] * dt;
-    } else {
-      for (CeedInt j = 0; j < 3; j++) {
-        cell_L[j][i]    = 0.0;
-        inst_flux[j][i] = 0.0;
-      }
-      courant_num[0][i] = 0.0;
->>>>>>> 6b926328
     }
   }
   return 0;
@@ -195,13 +174,9 @@
   const CeedScalar(*geom)[CEED_Q_VLA]  = (const CeedScalar(*)[CEED_Q_VLA])in[0];  // sn, cn, weight_L
   const CeedScalar(*q_L)[CEED_Q_VLA]   = (const CeedScalar(*)[CEED_Q_VLA])in[1];
   CeedScalar(*cell_L)[CEED_Q_VLA]      = (CeedScalar(*)[CEED_Q_VLA])out[0];
-<<<<<<< HEAD
   (void)cell_L;
   CeedScalar(*courant_num)[CEED_Q_VLA] = (CeedScalar(*)[CEED_Q_VLA])out[2];
   (void)courant_num;
-=======
-  CeedScalar(*courant_num)[CEED_Q_VLA] = (CeedScalar(*)[CEED_Q_VLA])out[3];
->>>>>>> 6b926328
   const SWEContext context             = (SWEContext)ctx;
 
   const CeedScalar dt      = context->dtime;
@@ -256,17 +231,11 @@
   const CeedScalar(*geom)[CEED_Q_VLA]  = (const CeedScalar(*)[CEED_Q_VLA])in[0];  // sn, cn, weight_L
   const CeedScalar(*q_L)[CEED_Q_VLA]   = (const CeedScalar(*)[CEED_Q_VLA])in[1];
   CeedScalar(*cell_L)[CEED_Q_VLA]      = (CeedScalar(*)[CEED_Q_VLA])out[0];
-<<<<<<< HEAD
   (void)cell_L;
   CeedScalar(*accum_flux)[CEED_Q_VLA]  = (CeedScalar(*)[CEED_Q_VLA])out[1];
   (void)accum_flux;
   CeedScalar(*courant_num)[CEED_Q_VLA] = (CeedScalar(*)[CEED_Q_VLA])out[2];
   (void)courant_num;
-=======
-  CeedScalar(*inst_flux)[CEED_Q_VLA]   = (CeedScalar(*)[CEED_Q_VLA])out[1];
-  CeedScalar(*accum_flux)[CEED_Q_VLA]  = (CeedScalar(*)[CEED_Q_VLA])out[2];
-  CeedScalar(*courant_num)[CEED_Q_VLA] = (CeedScalar(*)[CEED_Q_VLA])out[3];
->>>>>>> 6b926328
   const SWEContext context             = (SWEContext)ctx;
 
   const CeedScalar dt      = context->dtime;
